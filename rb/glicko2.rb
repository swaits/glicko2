--- conflicted
+++ resolved
@@ -40,182 +40,6 @@
 
   protected
 
-<<<<<<< HEAD
-    # Glicko2 reprensentation (Glicko2 uses different scales from Glicko)
-    attr_accessor :g2rating, :g2deviation, :g2volatility
-
-    # a nested Class to hold a single result
-    Result = Struct.new(:opponent, :result)
-
-  public
-
-    WIN  = 1.0
-    LOSS = 0.0
-    DRAW = 0.5
-
-    # Constructor with rating, rating deviation, and volatility optionally
-    # specified.  If nothing specified, nitializes to a rating of 1500, a 
-    # rating deviation of 350, and a volatility of 0.06.
-    def initialize(rating = 1500.0, deviation = 350.0, volatility = 0.06)
-      @dvolatility    = 0.3
-      self.rating     = rating
-      self.deviation  = deviation
-      self.volatility = volatility
-      clear_results
-    end
-
-    include Comparable
-
-    # Comparison operator
-    def <=>(other)
-      self.rating <=> other.rating
-    end
-
-    # Get the current rating.  This rating is a Glicko rating, not a Glicko2 rating.
-    # For details, please see http://www.glicko.com/
-    def rating
-      (@g2rating * 173.7178) + 1500.0
-    end
-
-    # Set Glicko rating.  Internally this is converted to a Glicko2 rating.
-    # For details, please see http://www.glicko.com/
-    def rating=(r)
-      @g2rating = (r - 1500.0) / 173.7178
-    end
-
-    # Get the current rating deviation.  This is a Glicko rating deviation, not a 
-    # Glicko-2 RD.  For details, please see http://www.glicko.com/
-    def deviation
-      @g2deviation * 173.7178
-    end
-
-    # Set Glicko rating deviation.  Internally this is converted to a Glicko-2 RD.
-    # For details, please see http://www.glicko.com/
-    def deviation=(d)
-      @g2deviation = d / 173.7178
-    end
-
-    # Get the current rating volatility.
-    def volatility
-      @g2volatility
-    end
-
-    # Set rating volatility.
-    def volatility=(v)
-      @g2volatility = v
-    end
-
-    # Clear all results previously added via add_result(), add_win(), add_loss(),
-    # and/or add_draw().  This method is called automatically whenever update()
-    # is called.
-    def clear_results
-      @opponents = []
-      @results = []
-    end
-
-    # Add a result to this rating.  Note that no calculation is performed until
-    # update() is called.
-    def add_result(opponent,result)
-      @results.push( Result.new(opponent.clone, result) )
-    end
-
-    # Add a win result to this rating.  Note that no calculation is performed until
-    # update() is called.
-    def add_win(opponent)
-      add_result(opponent,Glicko2::WIN)
-    end
-
-    # Add a loss result to this rating.  Note that no calculation is performed until
-    # update() is called.
-    def add_loss(opponent)
-      add_result(opponent,Glicko2::LOSS)
-    end
-
-    # Add a draw result to this rating.  Note that no calculation is performed until
-    # update() is called.
-    def add_draw(opponent)
-      add_result(opponent,Glicko2::DRAW)
-    end
-
-    # util func
-    def Glicko2.g(deviation)
-      1.0 / (Math.sqrt(1.0 + 3.0 * deviation ** 2.0 / (Math::PI ** 2.0)))
-    end
-
-    # util func
-    def Glicko2.E(rating, rating_opponent, deviation_opponent)
-      1.0 / (1.0 + Math.exp(-Glicko2.g(deviation_opponent)*(rating - rating_opponent)));
-    end
-
-    # Update rating based on current results list, and clear results.
-    def update
-      # util func
-
-      # bail if no opponents set
-      if @results.empty?
-        @g2deviation = Math.sqrt(@g2deviation**2.0 + @g2volatility**2.0)
-        return
-      end
-
-      # compute variance
-
-      #variance = 0.0
-      #@results.inject(0.0) do |variance,r|
-      # g_i = Glicko2.g(r.opponent.g2deviation)
-      # e_i = Glicko2.E(@g2rating,r.opponent.g2rating,r.opponent.g2deviation)
-      # g_i ** 2.0 * e_i * (1.0 - e_i)
-      #end
-
-      variance = 0.0
-      @results.each do |r|
-        g_i = Glicko2.g(r.opponent.g2deviation)
-        e_i = Glicko2.E(@g2rating,r.opponent.g2rating,r.opponent.g2deviation)
-        variance += g_i ** 2.0 * e_i * (1.0 - e_i)
-      end
-      variance = 1.0 / variance
-
-      # compute delta
-      delta = 0.0
-      @results.each do |r|
-        delta += Glicko2.g(r.opponent.g2deviation) * (r.result - Glicko2.E(@g2rating, r.opponent.g2rating, r.opponent.g2deviation))
-      end
-      delta *= variance
-
-      # determine new volatility
-      new_volatility = 0.0
-      a              = Math.log( @g2volatility**2.0 )
-      x              = 0.0
-      x_new          = a
-      while ( (x - x_new).abs > 0.0000001 )
-        x     = x_new
-        d     = @g2deviation**2.0 + variance + Math.exp(x)
-        h1    = -(x - a)/(@dvolatility**2.0) - 0.5*Math.exp(x)/d + 0.5*Math.exp(x)*(delta/d)*(delta/d)
-        h2    = -1.0/(@dvolatility**2.0) - 0.5*Math.exp(x)*(@g2deviation**2.0+variance)/(d**2.0) + 0.5*(delta**2.0)*Math.exp(x)*((@g2deviation**2.0) + variance - Math.exp(x))/(d**3.0)
-        x_new = x - h1/h2
-      end
-      new_volatility = Math.exp(x_new / 2.0)
-
-      # update the rating deviation to the new pre-rating period value
-      pre_deviation = Math.sqrt( @g2deviation**2.0 + new_volatility**2.0 )
-
-      # update the rating and deviation
-      new_deviation = 1.0 / (Math.sqrt( 1.0/(pre_deviation**2.0) + 1.0 / variance))
-      new_rating    = 0.0
-      @results.each do |r|
-          new_rating += Glicko2.g(r.opponent.g2deviation) * (r.result - Glicko2.E(@g2rating, r.opponent.g2rating, r.opponent.g2deviation))
-      end
-      new_rating  = new_rating * new_deviation**2.0
-      new_rating += @g2rating
-
-      # wipe our result lists
-      clear_results
-
-      # copy new values
-      @g2deviation  = new_deviation
-      @g2volatility = new_volatility
-      @g2rating     = new_rating
-    end
-=======
   # Glicko2 reprensentation (Glicko2 uses different scales from Glicko)
   attr_reader :g2rating, :g2deviation, :g2volatility
 
@@ -400,5 +224,4 @@
     clear_results
   end
 
->>>>>>> 6d99d008
 end
